--- conflicted
+++ resolved
@@ -61,8 +61,6 @@
 	wf.eb = events.NewEventBroadcaster()
 	//wf.config = config
 	return nil
-<<<<<<< HEAD
-=======
 }
 
 func (wf *WFactory) AddListener(l events.EventListener) {
@@ -77,5 +75,4 @@
 
 func (wf *WFactory) Stop() error {
 	return nil
->>>>>>> c43dc486
 }