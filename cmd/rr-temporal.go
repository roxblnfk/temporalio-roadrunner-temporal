package main

import (
	"log"

	"github.com/spiral/endure"
	"github.com/spiral/roadrunner/v2/plugins/factory"
	"github.com/temporalio/roadrunner-temporal/cmd/subcommands"
	"github.com/temporalio/roadrunner-temporal/plugins/temporal"
	"go.uber.org/zap"
	"go.uber.org/zap/zapcore"
)

func main() {
<<<<<<< HEAD
	// todo: init config service based on
	// todo: set working dir based on provided config location
	// todo: setup cli app https://github.com/urfave/cli
	// register services in global container
	// start cli app
=======
	// LOG LEVEL SHOULD BE SET BY CLI
	cfg := zap.Config{
		Level:    zap.NewAtomicLevelAt(zap.DebugLevel),
		Encoding: "console",
		EncoderConfig: zapcore.EncoderConfig{
			MessageKey:    "message",
			LevelKey:      "level",
			TimeKey:       "time",
			CallerKey:     "caller",
			StacktraceKey: "stack",
			EncodeLevel:   zapcore.CapitalLevelEncoder,
			EncodeTime:    zapcore.ISO8601TimeEncoder,
			EncodeCaller:  zapcore.ShortCallerEncoder,
		},
		OutputPaths:      []string{"stderr"},
		ErrorOutputPaths: []string{"stderr"},
	}

	logger, err := cfg.Build(zap.AddCaller())
	if err != nil {
		// os.Exit(1) here
		log.Fatal("failed to initialize logger")
	}


	subcommands.Container, err = endure.NewContainer(endure.DebugLevel, endure.RetryOnFail(false))
	if err != nil {
		logger.Fatal("failed to instantiate endure container", zap.Error(err))
		return
	}

	err = subcommands.Container.Register(&temporal.Plugin{})
	if err != nil {
		logger.Fatal("failed to register temporal plugin", zap.Error(err))
		return
	}

	err = subcommands.Container.Register(&factory.WFactory{})
	if err != nil {
		logger.Fatal("failed to register WFactory", zap.Error(err))
		return
	}

	err = subcommands.Container.Register(&factory.App{})
	if err != nil {
		logger.Fatal("failed to factory App", zap.Error(err))
		return
	}

	// exec
	subcommands.Execute()
>>>>>>> e532e935
}<|MERGE_RESOLUTION|>--- conflicted
+++ resolved
@@ -12,13 +12,6 @@
 )
 
 func main() {
-<<<<<<< HEAD
-	// todo: init config service based on
-	// todo: set working dir based on provided config location
-	// todo: setup cli app https://github.com/urfave/cli
-	// register services in global container
-	// start cli app
-=======
 	// LOG LEVEL SHOULD BE SET BY CLI
 	cfg := zap.Config{
 		Level:    zap.NewAtomicLevelAt(zap.DebugLevel),
@@ -70,5 +63,4 @@
 
 	// exec
 	subcommands.Execute()
->>>>>>> e532e935
 }